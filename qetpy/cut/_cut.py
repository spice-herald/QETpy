import numpy as np
import random
from qetpy import ofamp
from qetpy.utils import make_template
from astropy.stats import sigma_clip
from scipy import stats, optimize
from scipy.stats import skew
import warnings


__all__ = [
    "removeoutliers",
    "iterstat",
    "itercov",
    "IterCut",
    "autocuts",
    "get_muon_cut",
]


def removeoutliers(x, maxiter=20, skewtarget=0.05):
    """
    Function to return indices of inlying points, removing points by minimizing the
    skewness.

    Parameters
    ----------
    x : ndarray
        Array of real-valued variables from which to remove outliers.
    maxiter : float, optional
        Maximum number of iterations to continue to minimize skewness.
        Default is 20.
    skewtarget : float, optional
        Desired residual skewness of distribution. Default is 0.05.

    Returns
    -------
    inds : ndarray
        Boolean indices indicating which values to select/reject, same length as `x`.

    """

    i=1
    inds=(x != np.inf)
    sk=skew(x[inds])
    while(sk > skewtarget):
        dmed=x-np.median(x[inds])
        dist=np.min([abs(min(dmed)),abs(max(dmed))])
        inds=inds & (abs(dmed) < dist)
        sk=skew(x[inds])
        if(i > maxiter):
            break
        i+=1

    return inds

class _UnbiasedEstimators(object):
    """
    Helper class for calculating the unbiased estimators of a 1D normal
    distribution that has been truncated at specified bounds.

    Attributes
    ----------
    mu0 : float
        The biased estimator of the mean of the inputted and truncated data.
    std0 : float
        The biased estimator of the standard deviation of the inputted and
        truncated data.
    mu : float
        The unbiased estimator of the mean of the inputted and truncated data.
    std : float
        The unbiased estimator of the standard deviation of the inputted and
        truncated data.

    """
    
    def __init__(self, x, lwrbnd, uprbnd):
        """
        Initialization of the `_UnbiasedEstimators` helper class

        Parameters
        ----------
        x : ndarray
            A 1D array of data that has been truncated, for which the unbiased
            estimators will be calculated.
        lwrbnd : float
            The lower bound of the truncation of the distribution.
        uprbnd : float
            The upper bound of the truncation of the distribution.

        """

        inds = (np.asarray(x) >= lwrbnd) & (np.asarray(x) <=uprbnd)

        self._lwrbnd = lwrbnd
        self._uprbnd = uprbnd

        self._x = x[inds] # make sure data is only between the specified bounds
        self._sumx = np.sum(self._x)
        self._sumx2 = np.sum(self._x**2)
        self._lenx = len(self._x)

        self.mu0 = np.mean(self._x)
        self.std0 = np.std(self._x)

        self._calc_unbiased_estimators()

    def _equations(self, p):
        """
        Helper method for calculating the system of equations that will be
        numerically solved for find the unbiased estimators.

        Parameters
        ----------
        p : tuple
            A tuple of length 2 containing the current estimated values of the
            unbiased estimators: (mu, std).

        Returns
        -------
        (mu_eqn, std_eqn) : tuple
            A tuple containing the two equations that will be solved to give the
            unbiased estimators of the mean and standard deviation of the data.

        """

        mu, std = p

        pdf_lwr = stats.norm.pdf(self._lwrbnd, loc=mu, scale=std)
        pdf_upr = stats.norm.pdf(self._uprbnd, loc=mu, scale=std)

        cdf_lwr = stats.norm.cdf(self._lwrbnd, loc=mu, scale=std)
        cdf_upr = stats.norm.cdf(self._uprbnd, loc=mu, scale=std)

        mu_eqn = self._sumx - self._lenx * mu
        # term due to truncation
        mu_eqn += self._lenx / (cdf_upr - cdf_lwr) * (pdf_upr - pdf_lwr)

        std_eqn = (
            self._sumx2 - 2 * mu * self._sumx
        ) + (
            self._lenx * mu**2 - self._lenx * std**2
        )
        # term due to truncation
        std_eqn += self._lenx * std**2 / (cdf_upr - cdf_lwr) * (
            (self._uprbnd - mu) * pdf_upr - (self._lwrbnd - mu) * pdf_lwr
        )

        return (mu_eqn, std_eqn)

    def _calc_unbiased_estimators(self):
        """
        Method for calculating the unbiased estimators of the truncated distribution.

        """

        self.mu, self.std = optimize.fsolve(
            self._equations,
            (self.mu0, self.std0),
        )


def iterstat(data, cut=3, precision=1000.0,
             return_unbiased_estimates=False):
    """
    Function to iteratively remove outliers based on how many standard deviations
    they are from the mean, where the mean and standard deviation are recalculated
    after each cut.

    Parameters
    ----------
    data : ndarray
        Array of data that we want to remove outliers from.
    cut : float, optional
        Number of standard deviations from the mean to be used for outlier rejection
    precision : float, optional
        Threshold for change in mean or standard deviation such that we stop iterating.
        The threshold is determined by np.std(data)/precision. This means that a higher
        number for precision means a lower threshold (i.e. more iterations).
    return_unbiased_estimates : bool, optional
        Boolean flag for whether or not to return the biased or unbiased estimates of
        the mean and standard deviation of the data. Default is False.

    Returns
    -------
    datamean : float
        Mean of the data after outliers have been removed.
    datastd : float
        Standard deviation of the data after outliers have been removed
    datamask : ndarray
        Boolean array indicating which values to keep or reject in data, same length
        as data.

    """

    stdcutoff = np.std(data)/precision

    meanlast = np.mean(data)
    stdlast = np.std(data)

    nstable = 0
    keepgoing = True

    while keepgoing:
        mask = abs(data - meanlast) < cut*stdlast
        if sum(mask) <=1:
            warnings.warn(
                "The number of events passing iterative cut via iterstat is <= 1. "
                "Iteration not converging properly. Returning simple mean and std. "
                "No data will be cut."
            )
            meanthis = np.mean(data)
            stdthis = np.std(data)
            mask = np.ones(len(data),dtype=bool)
            return meanthis, stdthis, mask

        meanthis = np.mean(data[mask])
        stdthis = np.std(data[mask])

        if (
            abs(meanthis - meanlast) > stdcutoff
        ) or (
            abs(stdthis - stdlast) > stdcutoff
        ):
            nstable = 0
        else:
            nstable = nstable + 1
        if nstable >= 3:
            keepgoing = False

        meanlast = meanthis
        stdlast = stdthis

    if return_unbiased_estimates:
        unb = _UnbiasedEstimators(
            data[mask],
            meanthis - cut * stdthis,
            meanthis + cut * stdthis,
        )
        return unb.mu, unb.std, mask

    return meanthis, stdthis, mask

def itercov(*args, nsigma=2.75, threshold=None, maxiter=15,
            frac_err=1e-3):
    """
    Function for iteratively determining the estimated covariance matrix of a
    multidimensional normal distribution.

    Parameters
    ----------
    args : array_like
        The data to be iteratively cut on. Can be inputted as a single N-by-M
        array or as M arguments that are 1D vectors of length N, where N is the
        number of data points and M is the number of dimensions.
    nsigma : float, optional
        The number of sigma that defines that maximum chi-squared each data
        point must be below. Default is 2.75.
    threshold : float, NoneType, optional
        The threshold to cut data. If left as None, this is set to the larger of
        3 sigma or the number of sigma such that 95% of the data is kept if the
        data is normal.
    maxiter : int, optional
        The maximum number of iterations to perform when cutting. Default is 15.
    frac_err : float, optional
        The fractional error allowed before stopping the iterations.
        Default is 1e-3.

    Returns
    -------
    datamean : ndarray
        The estimated mean of the data points, after iteratively cutting outliers.
    datacov : ndarray
        The estimated covariance of the data points, after iteratively cutting outliers.
    datamask : ndarray
        The boolean mask of the original data that specifies which data points were
        kept.

    Raises
    ------
    ValueError
        If the shape of the data does not match the two options specified by `args`.
        If the data inputted is 1-dimensional.

    """

    datashape = np.shape(args)

    if len(datashape) > 2:
        ndim = datashape[-1]
        nevts = datashape[1]
        data = args[0].T
    elif len(datashape) == 2:
        ndim = datashape[0]
        nevts = datashape[-1]
        data = np.stack(args, axis=1).T
    else:
        raise ValueError("Shape of data is inconsistent.")

    if data.shape[0] == 1:
        raise ValueError(
            "The inputted data is 1-dimensional, use qetpy.cut.iterstat instead."
        )

    if threshold is None:
        sigma2 = stats.chi2.ppf(0.95**(1 / ndim), 1)**0.5
        threshold = np.max([3, sigma2])

    mean_last = np.mean(data, axis=1)
    cov_last = np.atleast_1d(np.cov(data))

    std_last = np.sqrt(np.diag(cov_last))

    err_mean = frac_err * std_last
    err_cov = frac_err * np.sum(std_last**2)

    mean_chi2 = ndim
    sig_chi2 = np.sqrt(2 * ndim)

    max_chi2 = mean_chi2 + nsigma * sig_chi2

    nstable = 0
    keepgoing = True
    jj = 0

    while keepgoing:
        delta = data - mean_last[:, np.newaxis]

        chi2 = np.sum(delta * np.dot(np.linalg.inv(cov_last), delta), axis=0)
        mask = chi2 < max_chi2

        mask = mask & np.all(
            np.abs(delta) < std_last[:, np.newaxis] * threshold,
            axis=0,
        )
        nmask = np.sum(mask)

        if nmask <= 1:
            warnings.warn(
                "The number of events passing iterative cut via itercov is <= 1. "
                "Iteration not converging properly. Returning simple mean and cov. "
                "No data will be cut."
            )
            mean_this = np.mean(data, axis=1)
            cov_this = np.atleast_1d(np.cov(data))
            mask = np.ones(nevts, dtype=bool)

            return mean_this, cov_this, mask

        mean_this = np.mean(data[:, mask], axis=1)
        cov_this = np.atleast_1d(np.cov(data[:, mask]))

        if np.any(
            np.abs(mean_this - mean_last) > err_mean
        ) or np.any(
            np.abs(cov_this - cov_last) > err_cov
        ):
            nstable = 0
        else:
            nstable += 1

        if nstable >= 2 or jj > maxiter:
            keepgoing = False

        mean_last = mean_this
        cov_last = cov_this
        std_last = np.sqrt(np.diag(cov_last))
        jj += 1

    return mean_this, cov_this, mask

def symmetrizedist(vals):
    """
    Function to symmetrize a distribution about zero. Useful for if the
    distribution of some value centers around a nonzero value, but should
    center around zero. An example of this would be when most of the measured
    slopes are nonzero, but we want the slopes with zero values (e.g. lots of 
    muon tails, which we want to cut out). To do this, the algorithm randomly
    chooses points in a histogram to cut out until the histogram is symmetric
    about zero.

    Parameters
    ----------
    vals : ndarray
        A 1-d array of the values that will be symmetrized.

    Returns
    -------
    czeromeanslope : ndarray
        A boolean mask of the values that should be kept.

    """

    nvals = len(vals)
    # figure out which direction the slopes are usually
    valsmean, valsstd = iterstat(vals, cut=2, precision=10000.0)[:-1]

    # if most vals are positive, flip the sign of them so we can use
    # the same code for both negative and positive vals
    if valsmean>0.0:
        vals= vals

    # choose symmetric upper and lower bounds for histogram to make
    # the middle bin centered on zero (since we want zero mean)
    histupr=max(vals)
    histlwr=-histupr

    # specify number of bins in histogram (should be an odd number
    # so that we have the middle bin centered on zero)
    histbins=int(np.sqrt(nvals))
    if np.mod(histbins,2)==0:
        histbins+=1

    if histupr>0:
        # create histogram, get number of events in each bin and
        # where the bin edges are
        hist_num, bin_edges = np.histogram(
            vals,
            bins=histbins,
            range=(histlwr, histupr),
        )

        if len(hist_num)>2: # otherwise we cannot symmetrize the distribution
            # inititalize the cut that symmetrizes the slopes
            czeromeanvals = np.zeros(nvals, dtype=bool)
            czeromeanvals[vals>bin_edges[histbins//2]] = True

            # go through each bin and remove events until the bin number
            # is symmetric
            for ibin in range(histbins//2, histbins-1):
                cvalsinbin = np.logical_and(
                    vals<bin_edges[histbins-ibin-1],
                    vals>=bin_edges[histbins-ibin-2],
                )
                ntracesinthisbin = hist_num[histbins-ibin-2]
                ntracesinoppobin = hist_num[ibin+1]
                ntracestoremove = ntracesinthisbin-ntracesinoppobin
                if ntracestoremove>0.0:
                    cvalsinbininds = np.where(cvalsinbin)[0]
                    crandcut = np.random.choice(
                        cvalsinbininds, ntracestoremove, replace=False,
                    )
                    cvalsinbin[crandcut] = False
                # update cut to include these events
                czeromeanvals += cvalsinbin
        else:
            # don't do anything about the shape of the distrbution
            czeromeanvals = np.ones(nvals, dtype=bool)
    else:
        # don't do anything about the shape of the distrbution
        czeromeanvals = np.ones(nvals, dtype=bool)

    return czeromeanvals


class IterCut(object):

    def __init__(self, traces, fs):

        self.traces = traces
        self.fs = fs
        self._ntraces = len(traces)
        self._nbin = len(traces[0])
        self._cutinds = np.arange(len(traces))

    @property
    def cmask(self):
        _cmask = np.zeros(self._ntraces, dtype=bool)
        _cmask[self._cutinds] = True
        return _cmask

    @cmask.setter
    def cmask(self, value):
        raise AttributeError("cmask is a protected attribute, can't set it")

    @cmask.deleter
    def cmask(self):
        raise AttributeError("cmask is a protected attribute, can't delete it")

    def _run_algo(self, vals, outlieralgo, **kwargs):

        if outlieralgo=="iterstat":
            cout = iterstat(vals, **kwargs)[2]
        elif outlieralgo=="removeoutliers": 
            cout = removeoutliers(vals, **kwargs)
        elif outlieralgo=="sigma_clip":
            array = sigma_clip(vals, axis=0, masked=False, **kwargs)
            cout = ~np.isnan(array)
        else:
            raise ValueError(
                "Unrecognized outlieralgo, must be a str "
                "of 'iterstat', 'removeoutliers', or 'sigma_clip'"
            )

        self._cutinds = self._cutinds[cout]

<<<<<<< HEAD
    if outlieralgo=="removeoutliers":
        cpileup = removeoutliers(abs(amps))
    elif outlieralgo=="iterstat":
        cpileup = iterstat(abs(amps), cut=nsig, precision=10000.0)[2]
    else:
        raise ValueError("Unknown outlier algorithm inputted.")
=======
>>>>>>> 49afd337

    def pileupcut(self, template=None, psd=None, removemeans=False,
                  outlieralgo="iterstat", **kwargs):

        if template is None:
            time = np.arange(self._nbin) / self.fs
            template = make_template(time, 10e-6, 100e-6)

        if psd is None:
            psd = np.ones(self._nbin)

        temp_traces = self.traces[self._cutinds]

        if removemeans:
            mean = np.mean(temp_traces, axis=-1, keepdims=True)
            temp_traces -= mean

        ntemptraces = len(temp_traces)

        amps = np.zeros(ntemptraces)

        #do optimum filter on all traces
        for itrace in range(ntemptraces):
            amps[itrace] = ofamp(
                temp_traces[itrace], template, psd, self.fs,
            )[0]

        self._run_algo(np.abs(amps), outlieralgo, **kwargs)

<<<<<<< HEAD
    # now get rid of outliers from the symmetrized distribution
    if outlieralgo=="removeoutliers":
        cslope = removeoutliers(slopes[czeromeanslopeinds])
    elif outlieralgo=="iterstat":
        cslope = iterstat(slopes[czeromeanslopeinds], cut=nsig, precision=10000.0)[2]
    else:
        raise ValueError("Unknown outlier algorithm inputted.")
    cslopeinds = czeromeanslopeinds[cslope]
=======
        return self.cmask
>>>>>>> 49afd337

    def baselinecut(self, endindex=None, outlieralgo="iterstat", **kwargs):
        
        temp_traces = self.traces[self._cutinds]
        ntemptraces = len(temp_traces)

        if endindex is None:
            endindex = self._nbin // 2

        baselines = np.mean(temp_traces[..., :endindex], axis=-1)

        self._run_algo(baselines, outlieralgo, **kwargs)

        return self.cmask

    def slopecut(self, outlieralgo="iterstat", **kwargs):

        temp_traces = self.traces[self._cutinds]
        ntemptraces = len(temp_traces)
        time = np.arange(self._nbin) / self.fs
        ymean = np.mean(temp_traces, axis=-1, keepdims=True)
        xmean = np.mean(time)

        slopes = np.sum(
            (time - xmean) * (temp_traces - ymean),
            axis=-1,
        ) / np.sum(
            (time - xmean)**2,
        )

        self._run_algo(slopes, outlieralgo, **kwargs)

        return self.cmask

<<<<<<< HEAD
    # baseline cut
    if outlieralgo=="removeoutliers":
        cbaseline = removeoutliers(tracebegin)
    elif outlieralgo=="iterstat":
        cbaseline = iterstat(tracebegin, cut=nsig, precision=10000.0)[2]
    else:
        raise ValueError("Unknown outlier algorithm inputted.")
=======
    def chi2cut(self, template=None, psd=None, outlieralgo="iterstat",
                **kwargs):
>>>>>>> 49afd337

        if template is None:
            time = np.arange(self._nbin) / self.fs
            template = make_template(time, 10e-6, 100e-6)

        if psd is None:
            psd = np.ones(self._nbin)

        temp_traces = self.traces[self._cutinds]
        ntemptraces = len(temp_traces)

        chi2s = np.zeros(ntemptraces)

        #do optimum filter on all traces
        for itrace in range(ntemptraces):
            chi2s[itrace] = ofamp(
                temp_traces[itrace], template, psd, self.fs,
            )[-1]

        self._run_algo(chi2s, outlieralgo, **kwargs)

        return self.cmask

    def arbitrarycut(self, cutfunction, *args, outlieralgo="iterstat",
                     **kwargs):

        temp_traces = self.traces[self._cutinds]
        vals = cutfunction(temp_traces, *args)

        self._run_algo(vals, outlieralgo, **kwargs)

        return self.cmask

<<<<<<< HEAD
    if outlieralgo=="removeoutliers":
        cchi2 = removeoutliers(chi2)
    elif outlieralgo=="iterstat":
        cchi2 = iterstat(chi2, cut=nsig, precision=10000.0)[2]
    else:
        raise ValueError("Unknown outlier algorithm inputted.")
=======
>>>>>>> 49afd337


def autocuts(traces, fs=625e3, template=None, psd=None, is_didv=False,
             outlieralgo="removeoutliers", lgcpileup1=True,
             lgcslope=True, lgcbaseline=True, lgcpileup2=True,
             lgcchi2=True, nsigpileup1=2, nsigslope=2, nsigbaseline=2,
             nsigpileup2=2, nsigchi2=3, **kwargs):
    """
    Function to automatically cut out bad traces based on the optimum filter
    amplitude, slope, baseline, and chi^2 of the traces.

    Parameters
    ----------
    traces : ndarray
        2-dimensional array of traces to do cuts on
    fs : float, optional
        Sample rate that the data was taken at
    is_didv : bool, optional
        Boolean flag on whether or not the trace is a dIdV curve
    outlieralgo : string, optional
        Which outlier algorithm to use. If set to "removeoutliers", uses the
        removeoutliers algorithm that removes data based on the skewness of
        the dataset. If set to "iterstat", uses the iterstat algorithm
        to remove data based on being outside a certain number of standard
        deviations from the mean
    lgcpileup1 : boolean, optional
        Boolean value on whether or not do the pileup1 cut (this is the
        initial pileup cut that is always done whether or not we have dIdV data).
        Default is True.
    lgcslope : boolean, optional
        Boolean value on whether or not do the slope cut. Default is True.
    lgcbaseline : boolean, optional
        Boolean value on whether or not do the baseline cut. Default is True.
    lgcpileup2 : boolean, optional
        Boolean value on whether or not do the pileup2 cut (this cut is only done
        when is_didv is also True). Default is True.
    lgcchi2 : boolean, optional
        Boolean value on whether or not do the chi2 cut. Default is True.
    nsigpileup1 : float, optional
        If outlieralgo is "iterstat", this can be used to tune the number of
        standard deviations from the mean to cut outliers from the data when
        using iterstat on the optimum filter amplitudes. Default is 2.
    nsigslope : float, optional
        If outlieralgo is "iterstat", this can be used to tune the number of
        standard deviations from the mean to cut outliers from the data when
        using iterstat on the slopes. Default is 2.
    nsigbaseline : float, optional
        If outlieralgo is "iterstat", this can be used to tune the number of
        standard deviations from the mean to cut outliers from the data when
        using iterstat on the baselines. Default is 2.
    nsigpileup2 : float, optional
        If outlieralgo is "iterstat", this can be used to tune the number of
        standard deviations from the mean to cut outliers from the data when
        using iterstat on the optimum filter amplitudes after the mean has
        been subtracted. (only used if is_didv is True). Default is 2.
    nsigchi2 : float, optional
        This can be used to tune the number of standard deviations from the
        mean to cut outliers from the data when using iterstat on the chi^2
        values. Default is 3.

    Returns
    -------
    ctot : ndarray
        Boolean array giving which indices to keep or throw out based on the
        autocuts algorithm.

    """

    if 'sgfreq' in kwargs:
        warnings.warn(
            "The `sgfreq` option has been deprecated and "
            "is now ignored when is_didv is True."
        )

    Cut = IterCut(traces, fs)
    

    if lgcpileup1:
        kwargs = {'cut': nsigpileup1} if outlieralgo=="iterstat" else {}
        Cut.pileupcut(
            template=template,
            psd=psd,
            outlieralgo=outlieralgo,
            **kwargs,
        )

    if lgcslope:
        kwargs = {'cut': nsigslope} if outlieralgo=="iterstat" else {}
        Cut.slopecut(outlieralgo=outlieralgo, **kwargs)

    if lgcbaseline:
        kwargs = {'cut': nsigbaseline} if outlieralgo=="iterstat" else {}
        Cut.baselinecut(outlieralgo=outlieralgo, **kwargs)

    # do a pileup cut on the mean subtracted data if this is a dIdV,
    # so that we remove pulses that are smaller than the dIdV peaks
    if lgcpileup2 and is_didv:
        kwargs = {'cut': nsigpileup2} if outlieralgo=="iterstat" else {}
        Cut.pileupcut(
            template=template,
            psd=psd,
            removemeans=True,
            outlieralgo=outlieralgo,
            **kwargs,
        )

    if lgcchi2:
        kwargs = {'cut': nsigchi2} if outlieralgo=="iterstat" else {}
        Cut.chi2cut(
            template=template,
            psd=psd,
            outlieralgo=outlieralgo,
            **kwargs,
        )

    return Cut.cmask


def get_muon_cut(traces, thresh_pct=0.95, nsatbins=600):
    """
    Function to help identify saturated muons from array of time series traces.

    ***Traces must have POSITIVE going pulses***

    Note, for best results, only large amplitude traces should based to this
    function. The user may need to play around with the thresh_pct and nsatbins
    parameters to achive the desired result. 

    Parameters
    ----------
    traces: array
        Array of time series traces of shape (#number of traces, #bins per trace).
    thresh_pct: float, optional
        The percentage of the maximum amplitude that the pulse must remain above
        for nsatbins in order to be considered `saturated'.
    nsatbins: int, optional
        The minimum number of bins that a muon should be saturated for.

    Returns
    -------
    muon_cut: array
        Boolean array corresponding to saturated muon events

    """

    muon_cut = np.zeros(shape = len(traces), dtype = bool)
    for ii, trace in enumerate(traces):
        trace_max = np.max(trace)
        # check that the maximum value of the trace is above the threshold and
        # that the maximum is decently larger than the minimum

        peak_loc = np.argmax(trace)
<<<<<<< HEAD
        # check that the peak is saturated (this should be true for muons that saturate the
        # detector or muon that rail the amplifier) 
        if ((peak_loc + int(nsatbins)) < traces.shape[-1]):
=======
        # check that the peak is saturated (this should be true for muons
        # that saturate the detector or muon that rail the amplifier) 
        if ((peak_loc + int(nsatbins)) < arr.shape[-1]):
>>>>>>> 49afd337
            if (trace[peak_loc+int(nsatbins)] >= trace_max*thresh_pct):
                muon_cut[ii] = True
    return muon_cut<|MERGE_RESOLUTION|>--- conflicted
+++ resolved
@@ -494,16 +494,6 @@
 
         self._cutinds = self._cutinds[cout]
 
-<<<<<<< HEAD
-    if outlieralgo=="removeoutliers":
-        cpileup = removeoutliers(abs(amps))
-    elif outlieralgo=="iterstat":
-        cpileup = iterstat(abs(amps), cut=nsig, precision=10000.0)[2]
-    else:
-        raise ValueError("Unknown outlier algorithm inputted.")
-=======
->>>>>>> 49afd337
-
     def pileupcut(self, template=None, psd=None, removemeans=False,
                   outlieralgo="iterstat", **kwargs):
 
@@ -532,18 +522,7 @@
 
         self._run_algo(np.abs(amps), outlieralgo, **kwargs)
 
-<<<<<<< HEAD
-    # now get rid of outliers from the symmetrized distribution
-    if outlieralgo=="removeoutliers":
-        cslope = removeoutliers(slopes[czeromeanslopeinds])
-    elif outlieralgo=="iterstat":
-        cslope = iterstat(slopes[czeromeanslopeinds], cut=nsig, precision=10000.0)[2]
-    else:
-        raise ValueError("Unknown outlier algorithm inputted.")
-    cslopeinds = czeromeanslopeinds[cslope]
-=======
         return self.cmask
->>>>>>> 49afd337
 
     def baselinecut(self, endindex=None, outlieralgo="iterstat", **kwargs):
         
@@ -578,18 +557,8 @@
 
         return self.cmask
 
-<<<<<<< HEAD
-    # baseline cut
-    if outlieralgo=="removeoutliers":
-        cbaseline = removeoutliers(tracebegin)
-    elif outlieralgo=="iterstat":
-        cbaseline = iterstat(tracebegin, cut=nsig, precision=10000.0)[2]
-    else:
-        raise ValueError("Unknown outlier algorithm inputted.")
-=======
     def chi2cut(self, template=None, psd=None, outlieralgo="iterstat",
                 **kwargs):
->>>>>>> 49afd337
 
         if template is None:
             time = np.arange(self._nbin) / self.fs
@@ -622,16 +591,6 @@
         self._run_algo(vals, outlieralgo, **kwargs)
 
         return self.cmask
-
-<<<<<<< HEAD
-    if outlieralgo=="removeoutliers":
-        cchi2 = removeoutliers(chi2)
-    elif outlieralgo=="iterstat":
-        cchi2 = iterstat(chi2, cut=nsig, precision=10000.0)[2]
-    else:
-        raise ValueError("Unknown outlier algorithm inputted.")
-=======
->>>>>>> 49afd337
 
 
 def autocuts(traces, fs=625e3, template=None, psd=None, is_didv=False,
@@ -782,17 +741,11 @@
         trace_max = np.max(trace)
         # check that the maximum value of the trace is above the threshold and
         # that the maximum is decently larger than the minimum
-
         peak_loc = np.argmax(trace)
-<<<<<<< HEAD
-        # check that the peak is saturated (this should be true for muons that saturate the
-        # detector or muon that rail the amplifier) 
-        if ((peak_loc + int(nsatbins)) < traces.shape[-1]):
-=======
+
         # check that the peak is saturated (this should be true for muons
         # that saturate the detector or muon that rail the amplifier) 
-        if ((peak_loc + int(nsatbins)) < arr.shape[-1]):
->>>>>>> 49afd337
+        if ((peak_loc + int(nsatbins)) < traces.shape[-1]):
             if (trace[peak_loc+int(nsatbins)] >= trace_max*thresh_pct):
                 muon_cut[ii] = True
     return muon_cut